{
    "name": "vscode-clangd",
    "displayName": "clangd",
    "description": "C/C++ completion, navigation, and insights",
    "version": "0.3.2",
    "publisher": "llvm-vs-code-extensions",
    "license": "MIT",
    "homepage": "https://clangd.llvm.org/",
    "icon": "icon.png",
    "engines": {
        "vscode": "^1.75.0"
    },
    "categories": [
        "Programming Languages",
        "Linters",
        "Formatters"
    ],
    "keywords": [
        "C",
        "C++",
        "clang",
        "clangd",
        "LLVM",
        "HLSL"
    ],
    "activationEvents": [
        "onLanguage:c",
        "onLanguage:cpp",
        "onLanguage:cuda-cpp",
        "onLanguage:objective-c",
<<<<<<< HEAD
        "onLanguage:objective-cpp",
        "onLanguage:hlsl",
        "onCommand:clangd.activate",
        "onCommand:clangd.install",
        "onCommand:clangd.update"
=======
        "onLanguage:objective-cpp"
>>>>>>> 8fb50f01
    ],
    "main": "./out/bundle",
    "scripts": {
        "esbuild": "esbuild ./src/extension.ts --bundle --outfile=out/bundle.js --external:@aws-sdk/client-s3 --external:vscode --format=cjs --platform=node",
        "vscode:prepublish": "npm run check-ts && npm run esbuild -- --minify --keep-names",
        "compile": "npm run esbuild -- --sourcemap",
        "check-ts": "tsc -noEmit -p ./",
        "format": "clang-format -i --glob=\"{src,test}/*.ts\"",
        "test-compile": "tsc -p ./ && npm run compile",
        "test": "npm run test-compile && node ./out/test/index.js",
        "package": "vsce package --baseImagesUrl https://raw.githubusercontent.com/clangd/vscode-clangd/master/",
        "publish": "vsce publish --baseImagesUrl https://raw.githubusercontent.com/clangd/vscode-clangd/master/",
        "publish-openvsx": "ovsx publish --baseImagesUrl https://raw.githubusercontent.com/clangd/vscode-clangd/master/",
        "package-pre-release": "vsce package --pre-release --baseImagesUrl https://raw.githubusercontent.com/clangd/vscode-clangd/master/",
        "publish-pre-release": "vsce publish --pre-release --baseImagesUrl https://raw.githubusercontent.com/clangd/vscode-clangd/master/",
        "publish-openvsx-pre-release": "ovsx publish --pre-release --baseImagesUrl https://raw.githubusercontent.com/clangd/vscode-clangd/master/",
        "git-clang-format": "git-clang-format --extensions=ts"
    },
    "dependencies": {
        "@clangd/install": "0.1.20",
        "vscode-languageclient": "^9.0.1"
    },
    "devDependencies": {
        "@types/glob": "^9.0.0",
        "@types/mocha": "^10.0.7",
        "@types/node": "^24.6.1",
        "@types/sinon": "^17.0.4",
        "@types/vscode": "^1.75.0",
        "@vscode/test-electron": "^2.5.2",
        "@vscode/vsce": "^3.6.2",
        "clang-format": "^1.8.0",
        "esbuild": "^0.25.10",
        "glob": "^11.0.3",
        "mocha": "^11.7.3",
        "ovsx": "^0.10.6",
        "sinon": "^21.0.0",
        "typescript": "^5.9.3"
    },
    "repository": {
        "type": "git",
        "url": "https://github.com/clangd/vscode-clangd.git"
    },
    "qna": "marketplace",
    "capabilities": {
        "untrustedWorkspaces": {
            "supported": false,
            "description": "Clangd isn't safe to run on untrusted code as it embeds clang as a parser. Parsing source files as one navigates a code base, carries the risk of being exploited."
        }
    },
    "contributes": {
        "languages": [
            {
                "id": "cpp",
                "filenamePatterns": [
                    "**/include/c++/**",
                    "**/MSVC/*/include/**"
                ],
                "firstLine": "^/[/*].*-\\*-\\s*C\\+\\+\\s*-\\*-.*"
            }
        ],
        "configuration": {
            "type": "object",
            "title": "clangd",
            "properties": {
                "clangd.path": {
                    "type": "string",
                    "default": "clangd",
                    "scope": "machine-overridable",
                    "description": "The path to clangd executable, e.g.: /usr/bin/clangd."
                },
                "clangd.useScriptAsExecutable": {
                    "type": "boolean",
                    "default": false,
                    "scope": "machine-overridable",
                    "description": "Allows the path to be a script e.g.: clangd.sh."
                },
                "clangd.arguments": {
                    "type": "array",
                    "default": [],
                    "items": {
                        "type": "string"
                    },
                    "description": "Arguments for clangd server."
                },
                "clangd.trace": {
                    "type": "string",
                    "description": "Names a file that clangd should log a performance trace to, in chrome trace-viewer JSON format."
                },
                "clangd.semanticHighlighting": {
                    "type": "boolean",
                    "default": true,
                    "description": "Enable semantic highlighting in clangd.",
                    "deprecationMessage": "Legacy semanticHighlights is no longer supported. Please use `editor.semanticHighlighting.enabled` instead."
                },
                "clangd.fallbackFlags": {
                    "type": "array",
                    "default": [],
                    "items": {
                        "type": "string"
                    },
                    "description": "Extra clang flags used to parse files when no compilation database is found."
                },
                "clangd.serverCompletionRanking": {
                    "type": "boolean",
                    "default": true,
                    "description": "Always rank completion items on the server as you type. This produces more accurate results at the cost of higher latency than client-side filtering."
                },
                "clangd.restartAfterCrash": {
                    "type": "boolean",
                    "default": true,
                    "description": "Auto restart clangd (up to 4 times) if it crashes."
                },
                "clangd.checkUpdates": {
                    "type": "boolean",
                    "default": false,
                    "description": "Check for language server updates on startup."
                },
                "clangd.onConfigChanged": {
                    "type": "string",
                    "default": "prompt",
                    "description": "What to do when clangd configuration files are changed. Ignored for clangd 12+, which can reload such files itself; however, this can be overridden with clangd.onConfigChangedForceEnable.",
                    "enum": [
                        "prompt",
                        "restart",
                        "ignore"
                    ],
                    "enumDescriptions": [
                        "Prompt the user for restarting the server",
                        "Automatically restart the server",
                        "Do nothing"
                    ]
                },
                "clangd.onConfigChangedForceEnable": {
                    "type": "boolean",
                    "default": false,
                    "description": "Force enable of \"On Config Changed\" option regardless of clangd version."
                },
                "clangd.detectExtensionConflicts": {
                    "type": "boolean",
                    "default": true,
                    "description": "Warn about conflicting extensions and suggest disabling them."
                },
<<<<<<< HEAD
                "clangd.enableHLSL": {
                    "type": "boolean",
                    "default": false,
                    "description": "Enable experimental HLSL Support."
=======
                "clangd.inactiveRegions.useBackgroundHighlight": {
                    "type": "boolean",
                    "default": false,
                    "description": "Use a background highlight rather than opacity to identify inactive preprocessor regions."
                },
                "clangd.inactiveRegions.opacity": {
                    "type": "number",
                    "default": 0.55,
                    "description": "Opacity of inactive regions (used only if clangd.inactiveRegions.useBackgroundHighlight=false)"
                },
                "clangd.enableCodeCompletion": {
                    "type": "boolean",
                    "default": true,
                    "description": "Enable code completion provided by the language server"
                },
                "clangd.enableHover": {
                    "type": "boolean",
                    "default": true,
                    "description": "Enable hovers provided by the language server"
                },
                "clangd.enable": {
                    "type": "boolean",
                    "default": true,
                    "description": "Enable clangd language server features"
>>>>>>> 8fb50f01
                }
            }
        },
        "colors": [
            {
                "id": "clangd.inactiveRegions.background",
                "description": "Background color of inactive code regions (used only if clangd.inactiveRegions.useBackgroundHighlight=true)",
                "defaults": {
                    "dark": "#1212124C",
                    "light": "#DCDCDC4C",
                    "highContrast": "#FCFCFC4C"
                }
            }
        ],
        "commands": [
            {
                "command": "clangd.switchheadersource",
                "category": "clangd",
                "title": "Switch Between Source/Header"
            },
            {
                "command": "clangd.install",
                "category": "clangd",
                "title": "Download language server"
            },
            {
                "command": "clangd.update",
                "category": "clangd",
                "title": "Check for language server update"
            },
            {
                "command": "clangd.activate",
                "category": "clangd",
                "title": "Manually activate extension"
            },
            {
                "command": "clangd.restart",
                "category": "clangd",
                "title": "Restart language server"
            },
            {
                "command": "clangd.shutdown",
                "category": "clangd",
                "title": "Shutdown language server"
            },
            {
                "command": "clangd.typeHierarchy",
                "category": "clangd",
                "title": "Open Type Hierarchy"
            },
            {
                "command": "clangd.typeHierarchy.viewParents",
                "category": "clangd",
                "title": "Types: Show Base Classes",
                "icon": "$(triangle-up)"
            },
            {
                "command": "clangd.typeHierarchy.viewChildren",
                "category": "clangd",
                "title": "Types: Show Derived Classes",
                "icon": "$(triangle-down)"
            },
            {
                "command": "clangd.typeHierarchy.close",
                "category": "clangd",
                "enablement": "clangd.typeHierarchyView.visible",
                "title": "Close type hierarchy view",
                "icon": "$(panel-close)"
            },
            {
                "command": "clangd.memoryUsage",
                "category": "clangd",
                "title": "Show memory usage",
                "enablement": "clangd.memoryUsage.supported",
                "icon": "$(refresh)"
            },
            {
                "command": "clangd.memoryUsage.close",
                "category": "clangd",
                "enablement": "clangd.memoryUsage.visible",
                "title": "Close memory usage view",
                "icon": "$(panel-close)"
            },
            {
                "command": "clangd.ast",
                "category": "clangd",
                "title": "Show AST",
                "enablement": "clangd.ast.supported",
                "icon": "$(list-tree)"
            },
            {
                "command": "clangd.ast.close",
                "category": "clangd",
                "enablement": "clangd.ast.visible",
                "title": "Close AST view",
                "icon": "$(panel-close)"
            },
            {
                "command": "clangd.projectConfig",
                "category": "clangd",
                "title": "Open project configuration file",
                "icon": "$(gear)"
            },
            {
                "command": "clangd.userConfig",
                "category": "clangd",
                "title": "Open user configuration file",
                "icon": "$(gear)"
            },
            {
                "command": "clangd.inlayHints.toggle",
                "category": "clangd",
                "title": "Toggle inlay hints",
                "enablement": "clangd.inlayHints.supported"
            }
        ],
        "keybindings": [
            {
                "command": "clangd.switchheadersource",
                "key": "Alt+o",
                "mac": "Alt+cmd+o",
                "when": "(resourceLangId == c || resourceLangId == cpp || resourceLangId == cuda-cpp || resourceLangId == objective-c || resourceLangId == objective-cpp) && editorTextFocus"
            },
            {
                "command": "clangd.typeHierarchy",
                "key": "Shift+Alt+t",
                "when": "(resourceLangId == cpp || resourceLangId == cuda-cpp || resourceLangId == objective-c || resourceLangId == objective-cpp) && editorTextFocus"
            }
        ],
        "menus": {
            "editor/context": [
                {
                    "command": "clangd.typeHierarchy",
                    "when": "resourceLangId == cpp && clangd.enableTypeHierarchy",
                    "group": "0_navigation@4",
                    "_comment": "see https://github.com/microsoft/vscode-references-view/blob/f63eaed9934ca5ecc8f3fb3ca096f38c6e5e181f/package.json#L162"
                },
                {
                    "command": "clangd.switchheadersource",
                    "when": "resourceLangId == c || resourceLangId == cpp || resourceLangId == cuda-cpp || resourceLangId == objective-c || resourceLangId == objective-cpp",
                    "group": "0_navigation@5"
                },
                {
                    "command": "clangd.ast",
                    "when": "(resourceLangId == c || resourceLangId == cpp || resourceLangId == cuda-cpp || resourceLangId == objective-c || resourceLangId == objective-cpp) && clangd.ast.supported"
                }
            ],
            "view/title": [
                {
                    "command": "clangd.typeHierarchy.viewParents",
                    "when": "view == clangd.typeHierarchyView",
                    "group": "navigation"
                },
                {
                    "command": "clangd.typeHierarchy.viewChildren",
                    "when": "view == clangd.typeHierarchyView",
                    "group": "navigation"
                },
                {
                    "command": "clangd.typeHierarchy.close",
                    "when": "view == clangd.typeHierarchyView",
                    "group": "navigation"
                },
                {
                    "command": "clangd.memoryUsage.close",
                    "when": "view == clangd.memoryUsage",
                    "group": "navigation"
                },
                {
                    "command": "clangd.memoryUsage",
                    "when": "view == clangd.memoryUsage",
                    "group": "navigation"
                },
                {
                    "command": "clangd.ast.close",
                    "when": "view == clangd.ast",
                    "group": "navigation"
                }
            ],
            "commandPalette": [
                {
                    "command": "clangd.typeHierarchy.viewParents",
                    "when": "resourceLangId == cpp"
                },
                {
                    "command": "clangd.typeHierarchy.viewChildren",
                    "when": "resourceLangId == cpp"
                },
                {
                    "command": "clangd.memoryUsage",
                    "when": "clangd.memoryUsage.supported"
                }
            ]
        },
        "views": {
            "explorer": [
                {
                    "id": "clangd.typeHierarchyView",
                    "name": "Type Hierarchy",
                    "when": "clangd.typeHierarchyVisible"
                },
                {
                    "id": "clangd.memoryUsage",
                    "name": "clangd Memory Usage",
                    "when": "clangd.memoryUsage.hasData"
                },
                {
                    "id": "clangd.ast",
                    "name": "AST",
                    "when": "clangd.ast.hasData"
                }
            ]
        }
    }
}<|MERGE_RESOLUTION|>--- conflicted
+++ resolved
@@ -28,15 +28,8 @@
         "onLanguage:cpp",
         "onLanguage:cuda-cpp",
         "onLanguage:objective-c",
-<<<<<<< HEAD
         "onLanguage:objective-cpp",
-        "onLanguage:hlsl",
-        "onCommand:clangd.activate",
-        "onCommand:clangd.install",
-        "onCommand:clangd.update"
-=======
-        "onLanguage:objective-cpp"
->>>>>>> 8fb50f01
+        "onLanguage:hlsl"
     ],
     "main": "./out/bundle",
     "scripts": {
@@ -179,12 +172,6 @@
                     "default": true,
                     "description": "Warn about conflicting extensions and suggest disabling them."
                 },
-<<<<<<< HEAD
-                "clangd.enableHLSL": {
-                    "type": "boolean",
-                    "default": false,
-                    "description": "Enable experimental HLSL Support."
-=======
                 "clangd.inactiveRegions.useBackgroundHighlight": {
                     "type": "boolean",
                     "default": false,
@@ -209,7 +196,11 @@
                     "type": "boolean",
                     "default": true,
                     "description": "Enable clangd language server features"
->>>>>>> 8fb50f01
+                },
+                "clangd.enableHLSL": {
+                    "type": "boolean",
+                    "default": false,
+                    "description": "Enable experimental HLSL Support."
                 }
             }
         },
