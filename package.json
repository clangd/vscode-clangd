{
    "name": "vscode-clangd",
    "displayName": "clangd",
    "description": "C/C++ completion, navigation, and insights",
    "version": "0.1.15",
    "publisher": "llvm-vs-code-extensions",
    "license": "MIT",
    "homepage": "https://clangd.llvm.org/",
    "icon": "icon.png",
    "engines": {
        "vscode": "^1.65.0"
    },
    "categories": [
        "Programming Languages",
        "Linters",
        "Formatters"
    ],
    "keywords": [
        "C",
        "C++",
        "clang",
        "clangd",
        "LLVM"
    ],
    "activationEvents": [
        "onLanguage:c",
        "onLanguage:cpp",
        "onLanguage:cuda-cpp",
        "onLanguage:objective-c",
        "onLanguage:objective-cpp",
        "onCommand:clangd.activate",
        "onCommand:clangd.install",
        "onCommand:clangd.update"
    ],
    "main": "./out/bundle",
    "scripts": {
        "esbuild": "esbuild ./src/extension.ts --bundle --outfile=out/bundle.js --external:vscode --format=cjs --platform=node",
        "vscode:prepublish": "npm run esbuild -- --minify",
        "compile": "npm run esbuild -- --sourcemap --watch",
        "format": "clang-format -i --glob=\"{src,test}/*.ts\"",
        "test": "tsc -p ./ && node ./out/test/index.js",
        "package": "vsce package --baseImagesUrl https://raw.githubusercontent.com/clangd/vscode-clangd/master/",
        "publish": "vsce publish --baseImagesUrl https://raw.githubusercontent.com/clangd/vscode-clangd/master/",
        "publish-openvsx": "ovsx publish --baseImagesUrl https://raw.githubusercontent.com/clangd/vscode-clangd/master/",
        "git-clang-format": "git-clang-format"
    },
    "dependencies": {
        "@clangd/install": "0.1.4",
        "abort-controller": "^3.0.0",
        "vscode-languageclient": "7.1.0-next.1"
    },
    "devDependencies": {
        "@types/glob": "^7.1.1",
        "@types/mocha": "^7.0.2",
        "@types/node": "^6.0.40",
<<<<<<< HEAD
        "@types/vscode": "1.65.0",
        "clang-format": "1.4.0",
=======
        "@types/vscode": "1.56.*",
        "clang-format": "1.6.0",
>>>>>>> b8f7b202
        "esbuild": "^0.14.13",
        "glob": "^7.1.4",
        "mocha": "^9.2.0",
        "ovsx": "^0.2.1",
        "typescript": "^3.8.3",
        "vsce": "^1.93.0",
        "vscode-test": "^1.3.0"
    },
    "repository": {
        "type": "git",
        "url": "https://github.com/clangd/vscode-clangd.git"
    },
    "qna": "marketplace",
    "contributes": {
        "languages": [
            {
                "id": "cpp",
                "filenamePatterns": [
                    "**/include/c++/**",
                    "**/MSVC/*/include/**"
                ],
                "firstLine": "^/[/*].*-\\*-\\s*C\\+\\+\\s*-\\*-.*"
            }
        ],
        "configuration": {
            "type": "object",
            "title": "clangd",
            "properties": {
                "clangd.path": {
                    "type": "string",
                    "default": "clangd",
                    "scope": "machine-overridable",
                    "description": "The path to clangd executable, e.g.: /usr/bin/clangd."
                },
                "clangd.arguments": {
                    "type": "array",
                    "default": [],
                    "items": {
                        "type": "string"
                    },
                    "description": "Arguments for clangd server."
                },
                "clangd.trace": {
                    "type": "string",
                    "description": "Names a file that clangd should log a performance trace to, in chrome trace-viewer JSON format."
                },
                "clangd.semanticHighlighting": {
                    "type": "boolean",
                    "default": true,
                    "description": "Enable semantic highlighting in clangd.",
                    "deprecationMessage": "Legacy semanticHighlights is no longer supported. Please use `editor.semanticHighlighting.enabled` instead."
                },
                "clangd.fallbackFlags": {
                    "type": "array",
                    "default": [],
                    "items": {
                        "type": "string"
                    },
                    "description": "Extra clang flags used to parse files when no compilation database is found."
                },
                "clangd.serverCompletionRanking": {
                    "type": "boolean",
                    "default": true,
                    "description": "Always rank completion items on the server as you type. This produces more accurate results at the cost of higher latency than client-side filtering."
                },
                "clangd.restartAfterCrash": {
                    "type": "boolean",
                    "default": true,
                    "description": "Auto restart clangd (up to 4 times) if it crashes."
                },
                "clangd.checkUpdates": {
                    "type": "boolean",
                    "default": false,
                    "description": "Check for language server updates on startup."
                },
                "clangd.onConfigChanged": {
                    "type": "string",
                    "default": "prompt",
                    "description": "What to do when clangd configuration files are changed. Ignored for clangd 12+, which can reload such files itself.",
                    "enum": [
                        "prompt",
                        "restart",
                        "ignore"
                    ],
                    "enumDescriptions": [
                        "Prompt the user for restarting the server",
                        "Automatically restart the server",
                        "Do nothing"
                    ]
                },
                "clangd.detectExtensionConflicts": {
                    "type": "boolean",
                    "default": true,
                    "description": "Warn about conflicting extensions and suggest disabling them."
                }
            }
        },
        "commands": [
            {
                "command": "clangd.switchheadersource",
                "category": "clangd",
                "title": "Switch Between Source/Header"
            },
            {
                "command": "clangd.install",
                "category": "clangd",
                "title": "Download language server"
            },
            {
                "command": "clangd.update",
                "category": "clangd",
                "title": "Check for language server update"
            },
            {
                "command": "clangd.activate",
                "category": "clangd",
                "title": "Manually activate extension"
            },
            {
                "command": "clangd.restart",
                "category": "clangd",
                "title": "Restart language server"
            },
            {
                "command": "clangd.typeHierarchy",
                "category": "clangd",
                "title": "Open Type Hierarchy"
            },
            {
                "command": "clangd.typeHierarchy.viewParents",
                "category": "clangd",
                "title": "Types: Show Base Classes",
                "icon": "$(triangle-up)"
            },
            {
                "command": "clangd.typeHierarchy.viewChildren",
                "category": "clangd",
                "title": "Types: Show Derived Classes",
                "icon": "$(triangle-down)"
            },
            {
                "command": "clangd.typeHierarchy.close",
                "category": "clangd",
                "title": "Close",
                "icon": "$(panel-close)"
            },
            {
                "command": "clangd.memoryUsage",
                "category": "clangd",
                "title": "Show memory usage",
                "enablement": "clangd.memoryUsage.supported",
                "icon": "$(refresh)"
            },
            {
                "command": "clangd.memoryUsage.close",
                "category": "clangd",
                "title": "Close",
                "icon": "$(panel-close)"
            },
            {
                "command": "clangd.ast",
                "category": "clangd",
                "title": "Show AST",
                "enablement": "clangd.ast.supported",
                "icon": "$(list-tree)"
            },
            {
                "command": "clangd.ast.close",
                "category": "clangd",
                "title": "Close",
                "icon": "$(panel-close)"
            },
            {
                "command": "clangd.projectConfig",
                "category": "clangd",
                "title": "Open project configuration file",
                "icon": "$(gear)"
            },
            {
                "command": "clangd.userConfig",
                "category": "clangd",
                "title": "Open user configuration file",
                "icon": "$(gear)"
            },
            {
                "command": "clangd.inlayHints.toggle",
                "category": "clangd",
                "title": "Toggle inlay hints"
            }
        ],
        "keybindings": [
            {
                "command": "clangd.switchheadersource",
                "key": "Alt+o",
                "mac": "Alt+cmd+o",
                "when": "editorTextFocus"
            },
            {
                "command": "clangd.typeHierarchy",
                "key": "Shift+Alt+t",
                "when": "editorTextFocus"
            }
        ],
        "menus": {
            "editor/context": [
                {
                    "command": "clangd.typeHierarchy",
                    "when": "resourceLangId == cpp && clangd.enableTypeHierarchy",
                    "group": "0_navigation@4",
                    "_comment": "see https://github.com/microsoft/vscode-references-view/blob/f63eaed9934ca5ecc8f3fb3ca096f38c6e5e181f/package.json#L162"
                },
                {
                    "command": "clangd.switchheadersource",
                    "when": "resourceLangId == c || resourceLangId == cpp || resourceLangId == cuda-cpp || resourceLangId == objective-c || resourceLangId == objective-cpp",
                    "group": "0_navigation@5"
                },
                {
                    "command": "clangd.ast",
                    "when": "clangd.ast.supported"
                }
            ],
            "view/title": [
                {
                    "command": "clangd.typeHierarchy.viewParents",
                    "when": "view == clangd.typeHierarchyView",
                    "group": "navigation"
                },
                {
                    "command": "clangd.typeHierarchy.viewChildren",
                    "when": "view == clangd.typeHierarchyView",
                    "group": "navigation"
                },
                {
                    "command": "clangd.typeHierarchy.close",
                    "when": "view == clangd.typeHierarchyView",
                    "group": "navigation"
                },
                {
                    "command": "clangd.memoryUsage.close",
                    "when": "view == clangd.memoryUsage",
                    "group": "navigation"
                },
                {
                    "command": "clangd.memoryUsage",
                    "when": "view == clangd.memoryUsage",
                    "group": "navigation"
                },
                {
                    "command": "clangd.ast.close",
                    "when": "view == clangd.ast",
                    "group": "navigation"
                }
            ],
            "commandPalette": [
                {
                    "command": "clangd.typeHierarchy.viewParents",
                    "when": "resourceLangId == cpp"
                },
                {
                    "command": "clangd.typeHierarchy.viewChildren",
                    "when": "resourceLangId == cpp"
                },
                {
                    "command": "clangd.memoryUsage",
                    "when": "clangd.memoryUsage.supported"
                }
            ]
        },
        "views": {
            "explorer": [
                {
                    "id": "clangd.typeHierarchyView",
                    "name": "Type Hierarchy",
                    "when": "clangd.typeHierarchyVisible"
                },
                {
                    "id": "clangd.memoryUsage",
                    "name": "clangd Memory Usage",
                    "when": "clangd.memoryUsage.hasData"
                },
                {
                    "id": "clangd.ast",
                    "name": "AST",
                    "when": "clangd.ast.hasData"
                }
            ]
        }
    }
}<|MERGE_RESOLUTION|>--- conflicted
+++ resolved
@@ -53,13 +53,8 @@
         "@types/glob": "^7.1.1",
         "@types/mocha": "^7.0.2",
         "@types/node": "^6.0.40",
-<<<<<<< HEAD
         "@types/vscode": "1.65.0",
-        "clang-format": "1.4.0",
-=======
-        "@types/vscode": "1.56.*",
         "clang-format": "1.6.0",
->>>>>>> b8f7b202
         "esbuild": "^0.14.13",
         "glob": "^7.1.4",
         "mocha": "^9.2.0",
