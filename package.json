{
    "name": "vscode-clangd",
    "displayName": "clangd",
    "description": "C/C++ completion, navigation, and insights",
    "version": "0.1.30",
    "publisher": "llvm-vs-code-extensions",
    "license": "MIT",
    "homepage": "https://clangd.llvm.org/",
    "icon": "icon.png",
    "engines": {
        "vscode": "^1.65.0"
    },
    "categories": [
        "Programming Languages",
        "Linters",
        "Formatters"
    ],
    "keywords": [
        "C",
        "C++",
        "clang",
        "clangd",
        "LLVM"
    ],
    "activationEvents": [
        "onLanguage:c",
        "onLanguage:cpp",
        "onLanguage:cuda-cpp",
        "onLanguage:objective-c",
        "onLanguage:objective-cpp",
        "onCommand:clangd.activate",
        "onCommand:clangd.install",
        "onCommand:clangd.update"
    ],
    "main": "./out/bundle",
    "scripts": {
        "esbuild": "esbuild ./src/extension.ts --bundle --outfile=out/bundle.js --external:vscode --format=cjs --platform=node",
        "vscode:prepublish": "npm run check-ts && npm run esbuild -- --minify --keep-names",
        "compile": "npm run esbuild -- --sourcemap",
        "check-ts": "tsc -noEmit -p ./",
        "format": "clang-format -i --glob=\"{src,test}/*.ts\"",
        "test-compile": "tsc -p ./ && npm run compile",
        "test": "npm run test-compile && node ./out/test/index.js",
        "package": "vsce package --baseImagesUrl https://raw.githubusercontent.com/clangd/vscode-clangd/master/",
        "publish": "vsce publish --baseImagesUrl https://raw.githubusercontent.com/clangd/vscode-clangd/master/",
        "publish-openvsx": "ovsx publish --baseImagesUrl https://raw.githubusercontent.com/clangd/vscode-clangd/master/",
        "git-clang-format": "git-clang-format --extensions=ts"
    },
    "dependencies": {
        "@clangd/install": "0.1.17",
        "abort-controller": "^3.0.0",
        "vscode-languageclient": "8.0.2"
    },
    "devDependencies": {
        "@types/glob": "^7.1.1",
        "@types/mocha": "^7.0.2",
        "@types/node": "^6.0.40",
        "@types/sinon": "^10.0.16",
        "@types/vscode": "1.65.0",
        "clang-format": "^1.7.0",
        "esbuild": "^0.14.13",
        "glob": "^7.1.4",
        "mocha": "^9.2.0",
        "ovsx": "^0.3.0",
        "sinon": "^15.2.0",
        "typescript": "^4.5.5",
        "vsce": "^2.7.0",
        "vscode-test": "^1.3.0"
    },
    "repository": {
        "type": "git",
        "url": "https://github.com/clangd/vscode-clangd.git"
    },
    "qna": "marketplace",
    "capabilities": {
        "untrustedWorkspaces": {
            "supported": "limited",
            "description": "In restricted mode clangd.path and clangd.arguments are not respected.",
            "restrictedConfigurations": [
                "clangd.path",
                "clangd.arguments"
            ]
        }
    },
    "contributes": {
        "languages": [
            {
                "id": "cpp",
                "filenamePatterns": [
                    "**/include/c++/**",
                    "**/MSVC/*/include/**"
                ],
                "firstLine": "^/[/*].*-\\*-\\s*C\\+\\+\\s*-\\*-.*"
            }
        ],
        "configuration": {
            "type": "object",
            "title": "clangd",
            "properties": {
                "clangd.path": {
                    "type": "string",
                    "default": "clangd",
                    "scope": "machine-overridable",
                    "description": "The path to clangd executable, e.g.: /usr/bin/clangd."
                },
                "clangd.arguments": {
                    "type": "array",
                    "default": [],
                    "items": {
                        "type": "string"
                    },
                    "description": "Arguments for clangd server."
                },
                "clangd.trace": {
                    "type": "string",
                    "description": "Names a file that clangd should log a performance trace to, in chrome trace-viewer JSON format."
                },
                "clangd.semanticHighlighting": {
                    "type": "boolean",
                    "default": true,
                    "description": "Enable semantic highlighting in clangd.",
                    "deprecationMessage": "Legacy semanticHighlights is no longer supported. Please use `editor.semanticHighlighting.enabled` instead."
                },
                "clangd.fallbackFlags": {
                    "type": "array",
                    "default": [],
                    "items": {
                        "type": "string"
                    },
                    "description": "Extra clang flags used to parse files when no compilation database is found."
                },
                "clangd.serverCompletionRanking": {
                    "type": "boolean",
                    "default": true,
                    "description": "Always rank completion items on the server as you type. This produces more accurate results at the cost of higher latency than client-side filtering."
                },
                "clangd.restartAfterCrash": {
                    "type": "boolean",
                    "default": true,
                    "description": "Auto restart clangd (up to 4 times) if it crashes."
                },
                "clangd.checkUpdates": {
                    "type": "boolean",
                    "default": false,
                    "description": "Check for language server updates on startup."
                },
                "clangd.onConfigChanged": {
                    "type": "string",
                    "default": "prompt",
                    "description": "What to do when clangd configuration files are changed. Ignored for clangd 12+, which can reload such files itself.",
                    "enum": [
                        "prompt",
                        "restart",
                        "ignore"
                    ],
                    "enumDescriptions": [
                        "Prompt the user for restarting the server",
                        "Automatically restart the server",
                        "Do nothing"
                    ]
                },
                "clangd.detectExtensionConflicts": {
                    "type": "boolean",
                    "default": true,
                    "description": "Warn about conflicting extensions and suggest disabling them."
                },
                "clangd.inactiveRegions.useBackgroundHighlight": {
                    "type": "boolean",
                    "default": false,
                    "description": "Use a background highlight rather than opacity to identify inactive preprocessor regions."
                },
                "clangd.inactiveRegions.opacity": {
                    "type": "number",
                    "default": 0.55,
                    "description": "Opacity of inactive regions (used only if clangd.inactiveRegions.useBackgroundHighlight=false)"
                },
                "clangd.enableCodeCompletion": {
                    "type": "boolean",
                    "default": true,
                    "description": "Enable code completion provided by the language server"
                },
                "clangd.enableHover": {
<<<<<<< HEAD
                    "type": "boolean",
                    "default": true,
                    "description": "Enable hovers provided by the language server"
=======
                  "type": "boolean",
                  "default": true,
                  "description": "Enable hovers provided by the language server"
                },
                "clangd.enable": {
                    "type": "boolean",
                    "default": true,
                    "description": "Enable clangd language server features"
>>>>>>> 91022b23
                }
            }
        },
        "colors": [
            {
                "id": "clangd.inactiveRegions.background",
                "description": "Background color of inactive code regions (used only if clangd.inactiveRegions.useBackgroundHighlight=true)",
                "defaults": {
                    "dark": "#1212124C",
                    "light": "#DCDCDC4C",
                    "highContrast": "#FCFCFC4C"
                }
            }
        ],
        "commands": [
            {
                "command": "clangd.switchheadersource",
                "category": "clangd",
                "title": "Switch Between Source/Header"
            },
            {
                "command": "clangd.install",
                "category": "clangd",
                "title": "Download language server"
            },
            {
                "command": "clangd.update",
                "category": "clangd",
                "title": "Check for language server update"
            },
            {
                "command": "clangd.activate",
                "category": "clangd",
                "title": "Manually activate extension"
            },
            {
                "command": "clangd.restart",
                "category": "clangd",
                "title": "Restart language server"
            },
            {
                "command": "clangd.typeHierarchy",
                "category": "clangd",
                "title": "Open Type Hierarchy"
            },
            {
                "command": "clangd.typeHierarchy.viewParents",
                "category": "clangd",
                "title": "Types: Show Base Classes",
                "icon": "$(triangle-up)"
            },
            {
                "command": "clangd.typeHierarchy.viewChildren",
                "category": "clangd",
                "title": "Types: Show Derived Classes",
                "icon": "$(triangle-down)"
            },
            {
                "command": "clangd.typeHierarchy.close",
                "category": "clangd",
                "enablement": "clangd.typeHierarchyView.visible",
                "title": "Close type hierarchy view",
                "icon": "$(panel-close)"
            },
            {
                "command": "clangd.memoryUsage",
                "category": "clangd",
                "title": "Show memory usage",
                "enablement": "clangd.memoryUsage.supported",
                "icon": "$(refresh)"
            },
            {
                "command": "clangd.memoryUsage.close",
                "category": "clangd",
                "enablement": "clangd.memoryUsage.visible",
                "title": "Close memory usage view",
                "icon": "$(panel-close)"
            },
            {
                "command": "clangd.ast",
                "category": "clangd",
                "title": "Show AST",
                "enablement": "clangd.ast.supported",
                "icon": "$(list-tree)"
            },
            {
                "command": "clangd.ast.close",
                "category": "clangd",
                "enablement": "clangd.ast.visible",
                "title": "Close AST view",
                "icon": "$(panel-close)"
            },
            {
                "command": "clangd.projectConfig",
                "category": "clangd",
                "title": "Open project configuration file",
                "icon": "$(gear)"
            },
            {
                "command": "clangd.userConfig",
                "category": "clangd",
                "title": "Open user configuration file",
                "icon": "$(gear)"
            },
            {
                "command": "clangd.inlayHints.toggle",
                "category": "clangd",
                "title": "Toggle inlay hints",
                "enablement": "clangd.inlayHints.supported"
            }
        ],
        "keybindings": [
            {
                "command": "clangd.switchheadersource",
                "key": "Alt+o",
                "mac": "Alt+cmd+o",
                "when": "(resourceLangId == c || resourceLangId == cpp || resourceLangId == cuda-cpp || resourceLangId == objective-c || resourceLangId == objective-cpp) && editorTextFocus"
            },
            {
                "command": "clangd.typeHierarchy",
                "key": "Shift+Alt+t",
                "when": "(resourceLangId == cpp || resourceLangId == cuda-cpp || resourceLangId == objective-c || resourceLangId == objective-cpp) && editorTextFocus"
            }
        ],
        "menus": {
            "editor/context": [
                {
                    "command": "clangd.typeHierarchy",
                    "when": "resourceLangId == cpp && clangd.enableTypeHierarchy",
                    "group": "0_navigation@4",
                    "_comment": "see https://github.com/microsoft/vscode-references-view/blob/f63eaed9934ca5ecc8f3fb3ca096f38c6e5e181f/package.json#L162"
                },
                {
                    "command": "clangd.switchheadersource",
                    "when": "resourceLangId == c || resourceLangId == cpp || resourceLangId == cuda-cpp || resourceLangId == objective-c || resourceLangId == objective-cpp",
                    "group": "0_navigation@5"
                },
                {
                    "command": "clangd.ast",
                    "when": "(resourceLangId == c || resourceLangId == cpp || resourceLangId == cuda-cpp || resourceLangId == objective-c || resourceLangId == objective-cpp) && clangd.ast.supported"
                }
            ],
            "view/title": [
                {
                    "command": "clangd.typeHierarchy.viewParents",
                    "when": "view == clangd.typeHierarchyView",
                    "group": "navigation"
                },
                {
                    "command": "clangd.typeHierarchy.viewChildren",
                    "when": "view == clangd.typeHierarchyView",
                    "group": "navigation"
                },
                {
                    "command": "clangd.typeHierarchy.close",
                    "when": "view == clangd.typeHierarchyView",
                    "group": "navigation"
                },
                {
                    "command": "clangd.memoryUsage.close",
                    "when": "view == clangd.memoryUsage",
                    "group": "navigation"
                },
                {
                    "command": "clangd.memoryUsage",
                    "when": "view == clangd.memoryUsage",
                    "group": "navigation"
                },
                {
                    "command": "clangd.ast.close",
                    "when": "view == clangd.ast",
                    "group": "navigation"
                }
            ],
            "commandPalette": [
                {
                    "command": "clangd.typeHierarchy.viewParents",
                    "when": "resourceLangId == cpp"
                },
                {
                    "command": "clangd.typeHierarchy.viewChildren",
                    "when": "resourceLangId == cpp"
                },
                {
                    "command": "clangd.memoryUsage",
                    "when": "clangd.memoryUsage.supported"
                }
            ]
        },
        "views": {
            "explorer": [
                {
                    "id": "clangd.typeHierarchyView",
                    "name": "Type Hierarchy",
                    "when": "clangd.typeHierarchyVisible"
                },
                {
                    "id": "clangd.memoryUsage",
                    "name": "clangd Memory Usage",
                    "when": "clangd.memoryUsage.hasData"
                },
                {
                    "id": "clangd.ast",
                    "name": "AST",
                    "when": "clangd.ast.hasData"
                }
            ]
        }
    }
}<|MERGE_RESOLUTION|>--- conflicted
+++ resolved
@@ -180,20 +180,14 @@
                     "description": "Enable code completion provided by the language server"
                 },
                 "clangd.enableHover": {
-<<<<<<< HEAD
                     "type": "boolean",
                     "default": true,
                     "description": "Enable hovers provided by the language server"
-=======
-                  "type": "boolean",
-                  "default": true,
-                  "description": "Enable hovers provided by the language server"
                 },
                 "clangd.enable": {
                     "type": "boolean",
                     "default": true,
                     "description": "Enable clangd language server features"
->>>>>>> 91022b23
                 }
             }
         },
