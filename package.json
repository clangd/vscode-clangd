{
    "name": "vscode-clangd",
    "displayName": "clangd",
    "description": "C and C++ completion, navigation, and insights",
    "version": "0.1.8",
    "publisher": "llvm-vs-code-extensions",
    "license": "MIT",
    "homepage": "https://clangd.llvm.org/",
    "icon": "icon.png",
    "engines": {
        "vscode": "^1.52.0"
    },
    "categories": [
        "Programming Languages",
        "Linters",
        "Formatters"
    ],
    "keywords": [
        "C",
        "C++",
        "clang",
        "clangd",
        "LLVM"
    ],
    "activationEvents": [
        "onLanguage:c",
        "onLanguage:cpp",
        "onLanguage:cuda",
        "onLanguage:objective-c",
        "onLanguage:objective-cpp",
        "onCommand:clangd.activate",
        "onCommand:clangd.install",
        "onCommand:clangd.update"
    ],
    "main": "./out/src/extension",
    "scripts": {
        "vscode:prepublish": "tsc -p ./",
        "compile": "tsc -watch -p ./",
        "format": "clang-format -i --glob=\"{src,test}/*.ts\"",
        "test": "tsc -p ./ && node ./out/test/index.js",
        "package": "vsce package --baseImagesUrl https://raw.githubusercontent.com/clangd/vscode-clangd/master/",
        "publish": "vsce publish --baseImagesUrl https://raw.githubusercontent.com/clangd/vscode-clangd/master/",
        "git-clang-format": "git-clang-format"
    },
    "dependencies": {
        "abort-controller": "^3.0.0",
        "jsonc-parser": "^2.1.0",
        "vscode-languageclient": "7.0.0",
        "vscode-languageserver-types": "3.16.0",
        "@clangd/install": "0.1.3"
    },
    "devDependencies": {
        "@types/glob": "^7.1.1",
        "@types/mocha": "^7.0.2",
<<<<<<< HEAD
        "@types/node": "^8.10.66",
        "@types/vscode": "1.46.*",
=======
        "@types/node": "^6.0.40",
        "@types/vscode": "1.52.*",
>>>>>>> 48dd462e
        "clang-format": "1.4.0",
        "glob": "^7.1.4",
        "mocha": "^7.1.0",
        "typescript": "^3.8.3",
        "vsce": "^1.75.0",
        "vscode-test": "^1.3.0"
    },
    "repository": {
        "type": "git",
        "url": "https://github.com/clangd/vscode-clangd.git"
    },
    "qna": "marketplace",
    "contributes": {
        "languages": [
            {
                "id": "cpp",
                "filenamePatterns": [
                    "**/include/c++/**",
                    "**/MSVC/*/include/**"
                ],
                "firstLine": "^/[/*].*-\\*-\\s*C\\+\\+\\s*-\\*-.*"
            },
            {
                "id": "cuda",
                "extensions": [
                    ".cu",
                    ".cuh"
                ]
            }
        ],
        "configuration": {
            "type": "object",
            "title": "Clangd",
            "properties": {
                "clangd.path": {
                    "type": "string",
                    "default": "clangd",
                    "scope": "machine-overridable",
                    "markdownDescription": "The path to clangd executable, e.g.: `/usr/bin/clangd`."
                },
                "clangd.arguments": {
                    "type": "array",
                    "default": [],
                    "items": {
                        "type": "string"
                    },
                    "description": "Arguments for clangd server. For backwards compatibility it has precedence over other UI specified options."
                },
                "clangd.trace": {
                    "type": "string",
                    "description": "Names a file that clangd should log a performance trace to, in chrome trace-viewer JSON format."
                },
                "clangd.semanticHighlighting": {
                    "type": "boolean",
                    "default": true,
                    "description": "Enable semantic highlighting in clangd."
                },
                "clangd.fallbackFlags": {
                    "type": "array",
                    "default": [],
                    "items": {
                        "type": "string"
                    },
                    "description": "Extra clang flags used to parse files when no compilation database is found."
                },
                "clangd.serverCompletionRanking": {
                    "type": "boolean",
                    "default": true,
                    "description": "Always rank completion items on the server as you type. This produces more accurate results at the cost of higher latency than client-side filtering."
                },
                "clangd.restartAfterCrash": {
                    "type": "boolean",
                    "default": true,
                    "description": "Auto restart clangd (up to 4 times) if it crashes."
                },
                "clangd.checkUpdates": {
                    "type": "boolean",
                    "default": false,
                    "description": "Check for language server updates on startup."
                },
                "clangd.compileCommandsDir": {
                    "type": "string",
                    "default": "",
                    "markdownDescription": "Specify a path to look for `compile_commands.json`. If path is invalid, clangd will look in the current directory and parent paths of each source file. If not specified clangd will look in the parent folders of each opened file. Corresponds to `--compile-commands-dir` flag."
                },
                "clangd.queryDrivers": {
                    "type": "array",
                    "default": [],
                    "items": {
                        "type": "string"
                    },
                    "markdownDescription": "Globs for white-listing gcc-compatible drivers that are safe to execute. Drivers matching any of these globs will be used to extract system includes. For example `/usr/bin/**/clang-*` or `/path/to/repo/**/g++-*`. Corresponds to `--query-driver` flag. Supported since clangd version 9."
                },
                "clangd.backgroundIndex": {
                    "type": "boolean",
                    "default": true,
                    "markdownDescription": "Index project code in the background and persist index on disk. Corresponds to `--background-index` flag.  Supported since clangd version 8."
                },
                "clangd.clangTidy": {
                    "type": "boolean",
                    "default": true,
                    "markdownDescription": "Enable clang-tidy diagnostics. Corresponds to `--clang-tidy` flag. Supported since clangd version 9."
                },
                "clangd.crossFileRename": {
                    "type": "boolean",
                    "default": true,
                    "markdownDescription": "Enable cross-file rename feature. Corresponds to `--cross-file-rename` flag. Supported since clangd version 10."
                },
                "clangd.headerInsertion": {
                    "type": "string",
                    "enum": [
                        "iwyu",
                        "never"
                    ],
                    "default": "iwyu",
                    "markdownEnumDescriptions": [
                        "Include what you use. Insert the owning header for top-level symbols, unless the header is already directly included or the symbol is forward-declared",
                        "Never insert `#include` directives as part of code completion"
                    ],
                    "markdownDescription": "Add `#include` directives when accepting code completions. Corresponds to `--header-insertion` flag. Supported since clangd version 9."
                },
                "clangd.limitResults": {
                    "type": "integer",
                    "default": 100,
                    "markdownDescription": "Limit the number of results returned by clangd. 0 means no limit. Corresponds to `--limit-results` flag."
                },
                "clangd.onConfigChanged": {
                    "type": "string",
                    "default": "prompt",
                    "description": "What to do when clangd configuration files are changed. Ignored for clangd 12+, which can reload such files itself.",
                    "enum": [
                        "prompt",
                        "restart",
                        "ignore"
                    ],
                    "enumDescriptions": [
                        "Prompt the user for restarting the server",
                        "Automatically restart the server",
                        "Do nothing"
                    ]
                }
            }
        },
        "commands": [
            {
                "command": "clangd.switchheadersource",
                "title": "clangd: Switch between source/header"
            },
            {
                "command": "clangd.install",
                "title": "clangd: Download language server"
            },
            {
                "command": "clangd.update",
                "title": "clangd: Check for language server update"
            },
            {
                "command": "clangd.activate",
                "title": "clangd: Manually activate extension"
            },
            {
                "command": "clangd.restart",
                "title": "clangd: Restart language server"
            },
            {
                "command": "clangd.typeHierarchy",
                "title": "Open Type Hierarchy"
            },
            {
                "command": "clangd.typeHierarchy.viewParents",
                "title": "Types: Show Base Classes",
                "icon": "$(triangle-up)"
            },
            {
                "command": "clangd.typeHierarchy.viewChildren",
                "title": "Types: Show Derived Classes",
                "icon": "$(triangle-down)"
            },
            {
                "command": "clangd.typeHierarchy.close",
                "title": "Close",
                "icon": "$(panel-close)"
            },
            {
                "command": "clangd.memoryUsage",
                "title": "clangd: Show memory usage",
                "enablement": "clangd.memoryUsage.supported",
                "icon": "$(refresh)"
            },
            {
                "command": "clangd.memoryUsage.close",
                "title": "Close",
                "icon": "$(panel-close)"
            },
            {
                "command": "clangd.ast",
                "title": "Show AST",
                "enablement": "clangd.ast.supported",
                "icon": "$(list-tree)"
            },
            {
                "command": "clangd.ast.close",
                "title": "Close",
                "icon": "$(panel-close)"
            }
        ],
        "keybindings": [
            {
                "command": "clangd.switchheadersource",
                "key": "Alt+o",
                "mac": "Alt+cmd+o",
                "when": "editorTextFocus"
            },
            {
                "command": "clangd.typeHierarchy",
                "key": "Shift+Alt+t",
                "when": "editorTextFocus"
            }
        ],
        "menus": {
            "editor/context": [
                {
                    "command": "clangd.typeHierarchy",
                    "when": "resourceLangId == cpp && clangd.enableTypeHierarchy",
                    "group": "0_navigation@4",
                    "_comment": "see https://github.com/microsoft/vscode-references-view/blob/f63eaed9934ca5ecc8f3fb3ca096f38c6e5e181f/package.json#L162"
                },
                {
                    "command": "clangd.ast",
                    "when": "clangd.ast.supported"
                }
            ],
            "view/title": [
                {
                    "command": "clangd.typeHierarchy.viewParents",
                    "when": "view == clangd.typeHierarchyView",
                    "group": "navigation"
                },
                {
                    "command": "clangd.typeHierarchy.viewChildren",
                    "when": "view == clangd.typeHierarchyView",
                    "group": "navigation"
                },
                {
                    "command": "clangd.typeHierarchy.close",
                    "when": "view == clangd.typeHierarchyView",
                    "group": "navigation"
                },
                {
                    "command": "clangd.memoryUsage.close",
                    "when": "view == clangd.memoryUsage",
                    "group": "navigation"
                },
                {
                    "command": "clangd.memoryUsage",
                    "when": "view == clangd.memoryUsage",
                    "group": "navigation"
                },
                {
                    "command": "clangd.ast.close",
                    "when": "view == clangd.ast",
                    "group": "navigation"
                }
            ],
            "commandPalette": [
                {
                    "command": "clangd.typeHierarchy.viewParents",
                    "when": "resourceLangId == cpp"
                },
                {
                    "command": "clangd.typeHierarchy.viewChildren",
                    "when": "resourceLangId == cpp"
                },
                {
                    "command": "clangd.memoryUsage",
                    "when": "clangd.memoryUsage.supported"
                }
            ]
        },
        "views": {
            "explorer": [
                {
                    "id": "clangd.typeHierarchyView",
                    "name": "Type Hierarchy",
                    "when": "clangd.typeHierarchyVisible"
                },
                {
                    "id": "clangd.memoryUsage",
                    "name": "clangd Memory Usage",
                    "when": "clangd.memoryUsage.hasData"
                },
                {
                    "id": "clangd.ast",
                    "name": "AST",
                    "when": "clangd.ast.hasData"
                }
            ]
        }
    }
}<|MERGE_RESOLUTION|>--- conflicted
+++ resolved
@@ -52,13 +52,8 @@
     "devDependencies": {
         "@types/glob": "^7.1.1",
         "@types/mocha": "^7.0.2",
-<<<<<<< HEAD
         "@types/node": "^8.10.66",
-        "@types/vscode": "1.46.*",
-=======
-        "@types/node": "^6.0.40",
         "@types/vscode": "1.52.*",
->>>>>>> 48dd462e
         "clang-format": "1.4.0",
         "glob": "^7.1.4",
         "mocha": "^7.1.0",
