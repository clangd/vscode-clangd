--- conflicted
+++ resolved
@@ -115,18 +115,16 @@
                     "default": "true",
                     "description": "Enable semantic highlighting in clangd."
                 },
-<<<<<<< HEAD
-                "clangd.checkUpdates": {
-                    "type": "boolean",
-                    "default": "false",
-                    "description": "Check for language server updates on startup."
-=======
                 "clangd.fallbackFlags": {
                     "type": "array",
                     "default": [],
                     "items": { "type": "string" },
                     "description": "Extra clang flags used to parse files when no compilation database is found."
->>>>>>> 0e41bf23
+                },
+                "clangd.checkUpdates": {
+                    "type": "boolean",
+                    "default": "false",
+                    "description": "Check for language server updates on startup."
                 }
             }
         },
