--- conflicted
+++ resolved
@@ -179,12 +179,7 @@
             {
                 "command": "clangd.typeHierarchy.close",
                 "title": "Close",
-<<<<<<< HEAD
-                "icon": {
-                    "light": "resources/close-light.svg",
-                    "dark": "resources/close-dark.svg"
-                }
-            },
+                "icon": "$(panel-close)"
             {
                 "command": "clangd.memoryUsage",
                 "title": "clangd: show memory usage",
@@ -194,8 +189,6 @@
             {
                 "command": "clangd.memoryUsage.close",
                 "title": "Close",
-=======
->>>>>>> b7c45199
                 "icon": "$(panel-close)"
             }
         ],
