--- conflicted
+++ resolved
@@ -1,11 +1,8 @@
 import * as vscode from 'vscode';
 import * as vscodelc from 'vscode-languageclient/node';
 
-<<<<<<< HEAD
 import * as args from './arguments';
-=======
 import * as ast from './ast';
->>>>>>> 48dd462e
 import * as config from './config';
 import * as configFileWatcher from './config-file-watcher';
 import * as fileStatus from './file-status';
