import * as vscode from 'vscode';

import {ClangdContext} from './clangd-context';
import * as config from './config';

export function activate(context: ClangdContext) {
  if (config.get<string>('onConfigChanged') != 'ignore') {
    const watcher = new ConfigFileWatcher(context);
  }
}

class ConfigFileWatcher {
  private databaseWatcher: vscode.FileSystemWatcher = undefined;
  private debounceTimer: NodeJS.Timer = undefined;

  constructor(private context: ClangdContext) {
    this.createFileSystemWatcher();
    context.subscriptions.push(vscode.workspace.onDidChangeWorkspaceFolders(
        () => { this.createFileSystemWatcher(); }));
  }

  createFileSystemWatcher() {
    if (this.databaseWatcher)
      this.databaseWatcher.dispose();
<<<<<<< HEAD
    this.databaseWatcher = vscode.workspace.createFileSystemWatcher(
        '{' +
        vscode.workspace.workspaceFolders.map(f => f.uri.fsPath).join(',') +
        '}/{build/compile_commands.json,compile_commands.json,compile_flags.txt,.clang-tidy}');
    this.context.subscriptions.push(this.databaseWatcher.onDidChange(
        this.debouncedHandleConfigFilesChanged.bind(this)));
    this.context.subscriptions.push(this.databaseWatcher.onDidCreate(
        this.debouncedHandleConfigFilesChanged.bind(this)));
    this.context.subscriptions.push(this.databaseWatcher);
=======
    if (vscode.workspace.workspaceFolders) {
      this.databaseWatcher = vscode.workspace.createFileSystemWatcher(
          '{' +
          vscode.workspace.workspaceFolders.map(f => f.uri.fsPath).join(',') +
          '}/{build/compile_commands.json,compile_commands.json,compile_flags.txt,.clang-tidy}');
      this.context.subscriptions.push(this.databaseWatcher.onDidChange(
          this.handleConfigFilesChanged.bind(this)));
      this.context.subscriptions.push(this.databaseWatcher.onDidCreate(
          this.handleConfigFilesChanged.bind(this)));
      this.context.subscriptions.push(this.databaseWatcher);
    }
>>>>>>> 45abce84
  }

  async debouncedHandleConfigFilesChanged(uri: vscode.Uri) {
    if (this.debounceTimer) {
      clearTimeout(this.debounceTimer);
    }

    this.debounceTimer = setTimeout(async () => {
      await this.handleConfigFilesChanged(uri);
      this.debounceTimer = undefined;
    }, 2000);
  }

  async handleConfigFilesChanged(uri: vscode.Uri) {
    // Sometimes the tools that generate the compilation database, before
    // writing to it, they create a new empty file or they clear the existing
    // one, and after the compilation they write the new content. In this cases
    // the server is not supposed to restart
    if ((await vscode.workspace.fs.stat(uri)).size <= 0)
      return;

    switch (config.get<string>('onConfigChanged')) {
    case 'restart':
      vscode.commands.executeCommand('clangd.restart');
      break;
    case 'ignore':
      break;
    case 'prompt':
    default:
      switch (await vscode.window.showInformationMessage(
          `Clangd configuration file at '${
              uri.fsPath}' has been changed. Do you want to restart it?`,
          'Yes', 'Yes, always', 'No, never')) {
      case 'Yes':
        vscode.commands.executeCommand('clangd.restart');
        break;
      case 'Yes, always':
        vscode.commands.executeCommand('clangd.restart');
        config.update<string>('onConfigChanged', 'restart',
                              vscode.ConfigurationTarget.Global);
        break;
      case 'No, never':
        config.update<string>('onConfigChanged', 'ignore',
                              vscode.ConfigurationTarget.Global);
        break;
      default:
        break;
      }
      break;
    }
  }
}<|MERGE_RESOLUTION|>--- conflicted
+++ resolved
@@ -22,29 +22,17 @@
   createFileSystemWatcher() {
     if (this.databaseWatcher)
       this.databaseWatcher.dispose();
-<<<<<<< HEAD
-    this.databaseWatcher = vscode.workspace.createFileSystemWatcher(
-        '{' +
-        vscode.workspace.workspaceFolders.map(f => f.uri.fsPath).join(',') +
-        '}/{build/compile_commands.json,compile_commands.json,compile_flags.txt,.clang-tidy}');
-    this.context.subscriptions.push(this.databaseWatcher.onDidChange(
-        this.debouncedHandleConfigFilesChanged.bind(this)));
-    this.context.subscriptions.push(this.databaseWatcher.onDidCreate(
-        this.debouncedHandleConfigFilesChanged.bind(this)));
-    this.context.subscriptions.push(this.databaseWatcher);
-=======
     if (vscode.workspace.workspaceFolders) {
       this.databaseWatcher = vscode.workspace.createFileSystemWatcher(
           '{' +
           vscode.workspace.workspaceFolders.map(f => f.uri.fsPath).join(',') +
           '}/{build/compile_commands.json,compile_commands.json,compile_flags.txt,.clang-tidy}');
       this.context.subscriptions.push(this.databaseWatcher.onDidChange(
-          this.handleConfigFilesChanged.bind(this)));
+          this.debouncedHandleConfigFilesChanged.bind(this)));
       this.context.subscriptions.push(this.databaseWatcher.onDidCreate(
-          this.handleConfigFilesChanged.bind(this)));
+          this.debouncedHandleConfigFilesChanged.bind(this)));
       this.context.subscriptions.push(this.databaseWatcher);
     }
->>>>>>> 45abce84
   }
 
   async debouncedHandleConfigFilesChanged(uri: vscode.Uri) {
