import * as vscode from 'vscode';
import * as vscodelc from 'vscode-languageclient';
import * as fileStatus from './file-status';
import * as semanticHighlighting from './semantic-highlighting';
import * as switchSourceHeader from './switch-source-header';

/**
 * Get an option from workspace configuration.
 * @param option name of the option (e.g. for clangd.path should be path)
 * @param defaultValue default value to return if option is not set
 */
function getConfig<T>(option: string, defaultValue?: any): T {
  const config = vscode.workspace.getConfiguration('clangd');
  return config.get<T>(option, defaultValue);
}

class ClangdLanguageClient extends vscodelc.LanguageClient {
  // Override the default implementation for failed requests. The default
  // behavior is just to log failures in the output panel, however output panel
  // is designed for extension debugging purpose, normal users will not open it,
  // thus when the failure occurs, normal users doesn't know that.
  //
  // For user-interactive operations (e.g. applyFixIt, applyTweaks), we will
  // prompt up the failure to users.
  logFailedRequest(rpcReply: vscodelc.RPCMessageType, error: any) {
    if (error instanceof vscodelc.ResponseError &&
        rpcReply.method === 'workspace/executeCommand')
      vscode.window.showErrorMessage(error.message);
    // Call default implementation.
    super.logFailedRequest(rpcReply, error);
  }
}

class EnableEditsNearCursorFeature implements vscodelc.StaticFeature {
  initialize() {}
  fillClientCapabilities(capabilities: vscodelc.ClientCapabilities): void {
    const extendedCompletionCapabilities: any =
        capabilities.textDocument.completion;
    extendedCompletionCapabilities.editsNearCursor = true;
  }
}

/**
 *  This method is called when the extension is activated. The extension is
 *  activated the very first time a command is executed.
 */
export function activate(context: vscode.ExtensionContext) {
  const clangd: vscodelc.Executable = {
    command: getConfig<string>('path'),
    args: getConfig<string[]>('arguments')
  };
  const traceFile = getConfig<string>('trace');
  if (!!traceFile) {
    const trace = {CLANGD_TRACE: traceFile};
    clangd.options = {env: {...process.env, ...trace}};
  }
  const serverOptions: vscodelc.ServerOptions = clangd;

  const clientOptions: vscodelc.LanguageClientOptions = {
    // Register the server for c-family and cuda files.
    documentSelector: [
      {scheme: 'file', language: 'c'},
      {scheme: 'file', language: 'cpp'},
      // CUDA is not supported by vscode, but our extension does supports it.
      {scheme: 'file', language: 'cuda'},
      {scheme: 'file', language: 'objective-c'},
      {scheme: 'file', language: 'objective-cpp'},
    ],
<<<<<<< HEAD
    initializationOptions: {
      clangdFileStatus: true,
      fallbackFlags: getConfig<string[]>('fallbackFlags')
    },
=======
    initializationOptions: {clangdFileStatus: true},
>>>>>>> a0b4a54b
    // Do not switch to output window when clangd returns output.
    revealOutputChannelOn: vscodelc.RevealOutputChannelOn.Never,

    // We hack up the completion items a bit to prevent VSCode from re-ranking
    // and throwing away all our delicious signals like type information.
    //
    // VSCode sorts by (fuzzymatch(prefix, item.filterText), item.sortText)
    // By adding the prefix to the beginning of the filterText, we get a perfect
    // fuzzymatch score for every item.
    // The sortText (which reflects clangd ranking) breaks the tie.
    // This also prevents VSCode from filtering out any results due to the
    // differences in how fuzzy filtering is applies, e.g. enable dot-to-arrow
    // fixes in completion.
    //
    // We also mark the list as incomplete to force retrieving new rankings.
    // See https://github.com/microsoft/language-server-protocol/issues/898
    middleware: {
      provideCompletionItem:
          async (document, position, context, token, next) => {
            let list = await next(document, position, context, token);
            let items = (Array.isArray(list) ? list : list.items).map(item => {
              // Gets the prefix used by VSCode when doing fuzzymatch.
              let prefix =
                  document.getText(new vscode.Range(item.range.start, position))
              if (prefix)
              item.filterText = prefix + '_' + item.filterText;
              return item;
            })
            return new vscode.CompletionList(items, /*isIncomplete=*/ true);
          }
    },
  };

  const client = new ClangdLanguageClient('Clang Language Server',
                                          serverOptions, clientOptions);
  if (getConfig<boolean>('semanticHighlighting'))
    semanticHighlighting.activate(client, context);
  client.registerFeature(new EnableEditsNearCursorFeature);
  context.subscriptions.push(client.start());
  console.log('Clang Language Server is now active!');
  fileStatus.activate(client, context);
  switchSourceHeader.activate(client, context);
  // An empty place holder for the activate command, otherwise we'll get an
  // "command is not registered" error.
  context.subscriptions.push(
      vscode.commands.registerCommand('clangd.activate', async () => {}));
}<|MERGE_RESOLUTION|>--- conflicted
+++ resolved
@@ -66,14 +66,10 @@
       {scheme: 'file', language: 'objective-c'},
       {scheme: 'file', language: 'objective-cpp'},
     ],
-<<<<<<< HEAD
     initializationOptions: {
       clangdFileStatus: true,
       fallbackFlags: getConfig<string[]>('fallbackFlags')
     },
-=======
-    initializationOptions: {clangdFileStatus: true},
->>>>>>> a0b4a54b
     // Do not switch to output window when clangd returns output.
     revealOutputChannelOn: vscodelc.RevealOutputChannelOn.Never,
 
